/*
 * Copyright 2014 Google Inc. All rights reserved.
 *
 * Licensed under the Apache License, Version 2.0 (the "License");
 * you may not use this file except in compliance with the License.
 * You may obtain a copy of the License at
 *
 *     http://www.apache.org/licenses/LICENSE-2.0
 *
 * Unless required by applicable law or agreed to in writing, software
 * distributed under the License is distributed on an "AS IS" BASIS,
 * WITHOUT WARRANTIES OR CONDITIONS OF ANY KIND, either express or implied.
 * See the License for the specific language governing permissions and
 * limitations under the License.
 */

#include "idl_gen_json_schema.h"

#include <algorithm>
#include <iostream>
#include <limits>

#include "flatbuffers/code_generators.h"
#include "flatbuffers/idl.h"
#include "flatbuffers/util.h"

namespace flatbuffers {

namespace jsons {

namespace {

template <class T>
static std::string GenFullName(const T* enum_def) {
  std::string full_name;
  const auto& name_spaces = enum_def->defined_namespace->components;
  for (auto ns = name_spaces.cbegin(); ns != name_spaces.cend(); ++ns) {
    full_name.append(*ns + "_");
  }
  full_name.append(enum_def->name);
  return full_name;
}

template <class T>
static std::string GenTypeRef(const T* enum_def) {
  return "\"$ref\" : \"#/definitions/" + GenFullName(enum_def) + "\"";
}

<<<<<<< HEAD
static bool IsBitFlagsEnum(const EnumDef &enum_def) {
  return enum_def.attributes.Lookup("bit_flags") != nullptr;
}

static std::string GenerateBitFlagsPattern(const EnumDef &enum_def) {
  std::string pattern = "";
  bool first = true;
  for (auto enum_value = enum_def.Vals().begin();
       enum_value != enum_def.Vals().end(); ++enum_value) {
    if (!first) pattern.append("|");
    first = false;
    pattern.append((*enum_value)->name);
  }
  return pattern;
}

static std::string GenType(const std::string &name) {
=======
static std::string GenType(const std::string& name) {
>>>>>>> 8914d06a
  return "\"type\" : \"" + name + "\"";
}

static std::string GenType(BaseType type) {
  switch (type) {
    case BASE_TYPE_BOOL:
      return "\"type\" : \"boolean\"";
    case BASE_TYPE_CHAR:
      return "\"type\" : \"integer\", \"minimum\" : " +
             NumToString(std::numeric_limits<int8_t>::min()) +
             ", \"maximum\" : " +
             NumToString(std::numeric_limits<int8_t>::max());
    case BASE_TYPE_UCHAR:
      return "\"type\" : \"integer\", \"minimum\" : 0, \"maximum\" :" +
             NumToString(std::numeric_limits<uint8_t>::max());
    case BASE_TYPE_SHORT:
      return "\"type\" : \"integer\", \"minimum\" : " +
             NumToString(std::numeric_limits<int16_t>::min()) +
             ", \"maximum\" : " +
             NumToString(std::numeric_limits<int16_t>::max());
    case BASE_TYPE_USHORT:
      return "\"type\" : \"integer\", \"minimum\" : 0, \"maximum\" : " +
             NumToString(std::numeric_limits<uint16_t>::max());
    case BASE_TYPE_INT:
      return "\"type\" : \"integer\", \"minimum\" : " +
             NumToString(std::numeric_limits<int32_t>::min()) +
             ", \"maximum\" : " +
             NumToString(std::numeric_limits<int32_t>::max());
    case BASE_TYPE_UINT:
      return "\"type\" : \"integer\", \"minimum\" : 0, \"maximum\" : " +
             NumToString(std::numeric_limits<uint32_t>::max());
    case BASE_TYPE_LONG:
      return "\"type\" : \"integer\", \"minimum\" : " +
             NumToString(std::numeric_limits<int64_t>::min()) +
             ", \"maximum\" : " +
             NumToString(std::numeric_limits<int64_t>::max());
    case BASE_TYPE_ULONG:
      return "\"type\" : \"integer\", \"minimum\" : 0, \"maximum\" : " +
             NumToString(std::numeric_limits<uint64_t>::max());
    case BASE_TYPE_FLOAT:
    case BASE_TYPE_DOUBLE:
      return "\"type\" : \"number\"";
    case BASE_TYPE_STRING:
      return "\"type\" : \"string\"";
    default:
      return "";
  }
}

static std::string GenBaseType(const Type& type) {
  if (type.struct_def != nullptr) {
    return GenTypeRef(type.struct_def);
  }
  if (type.enum_def != nullptr) {
    return GenTypeRef(type.enum_def);
  }
  return GenType(type.base_type);
}

static std::string GenArrayType(const Type& type) {
  std::string element_type;

  if (type.element == BASE_TYPE_UNION) {
    if (type.enum_def != nullptr) {
      std::string union_type_string("\"anyOf\": [");
      const auto &union_types = type.enum_def->Vals();
      bool first = true;

      for (auto ut = union_types.cbegin(); ut < union_types.cend(); ++ut) {
        const auto &union_type = *ut;
        if (union_type->union_type.base_type == BASE_TYPE_NONE) { continue; }

        if (!first) union_type_string.append(", ");
        first = false;

        if (union_type->union_type.base_type == BASE_TYPE_STRUCT) {
          union_type_string.append(
              "{ " + GenTypeRef(union_type->union_type.struct_def) + " }");
        } else if (union_type->union_type.base_type == BASE_TYPE_STRING) {
          union_type_string.append("{ \"type\": \"string\" }");
        }
      }
      union_type_string.append("]");
      element_type = union_type_string;
    } else {
      element_type = "\"anyOf\": [{}]";
    }
  } else if (type.element == BASE_TYPE_UTYPE) {
    if (type.enum_def != nullptr) {
      std::string enumdef = "\"type\" : \"string\", \"enum\": [";
      const auto &union_types = type.enum_def->Vals();
      bool first = true;
      for (auto enum_value = union_types.begin();
           enum_value != union_types.end(); ++enum_value) {
        if ((*enum_value)->union_type.base_type == BASE_TYPE_NONE) { continue; }

        if (!first) enumdef.append(", ");
        first = false;
        enumdef.append("\"" + (*enum_value)->name + "\"");
      }
      enumdef.append("]");
      element_type = enumdef;
    } else {
      element_type = "\"type\" : \"string\"";
    }
  } else if (type.struct_def != nullptr) {
    element_type = GenTypeRef(type.struct_def);
  } else if (type.enum_def != nullptr) {
    element_type = GenTypeRef(type.enum_def);
  } else {
    element_type = GenType(type.element);
  }

  return "\"type\" : \"array\", \"items\" : {" + element_type + "}";
}

static std::string GenType(const Type& type) {
  switch (type.base_type) {
<<<<<<< HEAD
    case BASE_TYPE_ARRAY: FLATBUFFERS_FALLTHROUGH();
=======
    case BASE_TYPE_ARRAY:
      FLATBUFFERS_FALLTHROUGH();  // fall thru
>>>>>>> 8914d06a
    case BASE_TYPE_VECTOR: {
      return GenArrayType(type);
    }
    case BASE_TYPE_STRUCT: {
      return GenTypeRef(type.struct_def);
    }
    case BASE_TYPE_UNION: {
      std::string union_type_string("\"anyOf\": [");
<<<<<<< HEAD
      const auto &union_types = type.enum_def->Vals();
      bool first = true;

      for (auto ut = union_types.cbegin(); ut < union_types.cend(); ++ut) {
        const auto &union_type = *ut;
        if (union_type->union_type.base_type == BASE_TYPE_NONE) { continue; }

        if (!first) union_type_string.append(",");
        first = false;

=======
      const auto& union_types = type.enum_def->Vals();
      for (auto ut = union_types.cbegin(); ut < union_types.cend(); ++ut) {
        const auto& union_type = *ut;
        if (union_type->union_type.base_type == BASE_TYPE_NONE) {
          continue;
        }
>>>>>>> 8914d06a
        if (union_type->union_type.base_type == BASE_TYPE_STRUCT) {
          union_type_string.append(
              "{ " + GenTypeRef(union_type->union_type.struct_def) + " }");
        } else if (union_type->union_type.base_type == BASE_TYPE_STRING) {
          union_type_string.append("{ \"type\": \"string\" }");
        }
      }
      union_type_string.append("]");
      return union_type_string;
    }
<<<<<<< HEAD
    case BASE_TYPE_UTYPE: {
      if (IsBitFlagsEnum(*type.enum_def)) {
        return "\"type\" : \"string\", \"pattern\" : \"^(" +
               GenerateBitFlagsPattern(*type.enum_def) + ")(\\\\s+(" +
               GenerateBitFlagsPattern(*type.enum_def) + "))*$\"";
      } else {
        std::string enumdef = GenType("string") + ", \"enum\": [";
        for (auto enum_value = type.enum_def->Vals().begin();
             enum_value != type.enum_def->Vals().end(); ++enum_value) {
          enumdef.append("\"" + (*enum_value)->name + "\"");
          if (*enum_value != type.enum_def->Vals().back()) {
            enumdef.append(", ");
          }
        }
        enumdef.append("]");
        return enumdef;
      }
    }
=======
    case BASE_TYPE_UTYPE:
      return GenTypeRef(type.enum_def);
>>>>>>> 8914d06a
    default: {
      return GenBaseType(type);
    }
  }
}

static std::string GenDefaultValue(const Type &type) {
  switch (type.base_type) {
    case BASE_TYPE_BOOL: return "false";
    case BASE_TYPE_CHAR:
    case BASE_TYPE_UCHAR:
    case BASE_TYPE_SHORT:
    case BASE_TYPE_USHORT:
    case BASE_TYPE_INT:
    case BASE_TYPE_UINT:
    case BASE_TYPE_LONG:
    case BASE_TYPE_ULONG: return "0";
    case BASE_TYPE_FLOAT:
    case BASE_TYPE_DOUBLE: return "0.0";
    case BASE_TYPE_STRING: return "\"\"";
    case BASE_TYPE_ARRAY:
    case BASE_TYPE_VECTOR:
    case BASE_TYPE_VECTOR64: return "[]";
    case BASE_TYPE_STRUCT: return "{}";
    // No good option for unions
    case BASE_TYPE_UNION:
    default: return "null";
  }
}

static std::string GenNullableType(const FieldDef &field) {
  const std::string base_type = GenType(field.value.type);

  bool can_be_null = false;

  if (field.IsOptional()) {
    can_be_null = true;
  } else if (!field.IsRequired() && !IsScalar(field.value.type.base_type)) {
    can_be_null = true;
  }

  if (can_be_null) {
    return "\"anyOf\": [{ \"type\": \"null\" }, { " + base_type + " }]";
  } else {
    return base_type;
  }
}
}  // namespace

class JsonSchemaGenerator : public BaseGenerator {
 private:
  std::string code_;

 public:
  JsonSchemaGenerator(const Parser& parser, const std::string& path,
                      const std::string& file_name)
      : BaseGenerator(parser, path, file_name, "", "", "json") {}

  explicit JsonSchemaGenerator(const BaseGenerator& base_generator)
      : BaseGenerator(base_generator) {}

  std::string GeneratedFileName(const std::string& path,
                                const std::string& file_name,
                                const IDLOptions& options /* unused */) const {
    (void)options;
    return path + file_name + ".schema.json";
  }

  // If indentation is less than 0, that indicates we don't want any newlines
  // either.
  std::string NewLine() const {
    return parser_.opts.indent_step >= 0 ? "\n" : "";
  }

  std::string Indent(int indent) const {
    const auto num_spaces = indent * std::max(parser_.opts.indent_step, 0);
    return std::string(num_spaces, ' ');
  }

  std::string PrepareDescription(
      const std::vector<std::string>& comment_lines) {
    std::string comment;
    for (auto line_iterator = comment_lines.cbegin();
         line_iterator != comment_lines.cend(); ++line_iterator) {
      const auto& comment_line = *line_iterator;

      // remove leading and trailing spaces from comment line
      const auto start = std::find_if(comment_line.begin(), comment_line.end(),
                                      [](char c) { return !isspace(c); });
      const auto end =
          std::find_if(comment_line.rbegin(), comment_line.rend(), [](char c) {
            return !isspace(c);
          }).base();
      if (start < end) {
        comment.append(start, end);
      } else {
        comment.append(comment_line);
      }

      if (line_iterator + 1 != comment_lines.cend()) comment.append("\n");
    }
    if (!comment.empty()) {
      std::string description;
      if (EscapeString(comment.c_str(), comment.length(), &description, true,
                       true)) {
        return description;
      }
      return "";
    }
    return "";
  }

  static std::string SerializeAttributes(const SymbolTable<Value> &attributes) {
    if (attributes.dict.empty()) return "";

    std::string result = "\"x-flatbuffers-attributes\": {";
    bool first = true;

    for (const auto &kv : attributes.dict) {
      if (!first) result += ", ";
      first = false;

      result += "\"" + kv.first + "\": ";

      std::string escaped_value;
      if (EscapeString(kv.second->constant.c_str(),
                       kv.second->constant.length(), &escaped_value, true,
                       true)) {
        result += escaped_value;
      } else {
        result += "\"\"";
      }
    }

    result += "}";
    return result;
  }

  bool generate() {
    code_ = "";
    if (parser_.root_struct_def_ == nullptr) {
      std::cerr << "Error: Binary schema not generated, no root struct found\n";
      return false;
    }
    code_ += "{" + NewLine();
    code_ += Indent(1) +
             "\"$schema\": \"https://json-schema.org/draft/2019-09/schema\"," +
             NewLine();
    code_ += Indent(1) + "\"definitions\": {" + NewLine();
    for (auto e = parser_.enums_.vec.cbegin(); e != parser_.enums_.vec.cend();
         ++e) {
      code_ += Indent(2) + "\"" + GenFullName(*e) + "\" : {" + NewLine();
<<<<<<< HEAD

      auto attr_str = SerializeAttributes((*e)->attributes);
      if (!attr_str.empty()) {
        code_ += Indent(3) + attr_str + "," + NewLine();
      }

      if ((*e)->is_union) {
        std::string union_type_string("\"anyOf\": [");
        const auto &union_types = (*e)->Vals();
        bool first = true;
        for (auto ut = union_types.cbegin(); ut < union_types.cend(); ++ut) {
          const auto &union_type = *ut;
          if (union_type->union_type.base_type == BASE_TYPE_NONE) { continue; }
          if (union_type->union_type.base_type == BASE_TYPE_STRUCT) {
            if (!first) union_type_string.append(",");
            first = false;
            union_type_string.append(
                "{ " + GenTypeRef(union_type->union_type.struct_def) + " }");
          }
        }
        union_type_string.append("]");
        code_ += Indent(3) + union_type_string + NewLine();
      } else {
        if (IsBitFlagsEnum(**e)) {
          code_ += Indent(3) + "\"type\" : \"string\"," + NewLine();
          code_ += Indent(3) + "\"pattern\" : \"^(" +
                   GenerateBitFlagsPattern(**e) + ")(\\\\s+(" +
                   GenerateBitFlagsPattern(**e) + "))*$\"" + NewLine();
        } else {
          code_ += Indent(3) + GenType("string") + "," + NewLine();
          auto enumdef(Indent(3) + "\"enum\": [");
          for (auto enum_value = (*e)->Vals().begin();
               enum_value != (*e)->Vals().end(); ++enum_value) {
            enumdef.append("\"" + (*enum_value)->name + "\"");
            if (*enum_value != (*e)->Vals().back()) { enumdef.append(", "); }
          }
          enumdef.append("]");
          code_ += enumdef;

          // Add enum value attributes if any values have attributes
          bool has_value_attrs = false;
          for (auto enum_value = (*e)->Vals().begin();
               enum_value != (*e)->Vals().end(); ++enum_value) {
            if (!(*enum_value)->attributes.dict.empty()) {
              has_value_attrs = true;
              break;
            }
          }

          if (has_value_attrs) {
            code_ += "," + NewLine();
            code_ += Indent(3) + "\"x-flatbuffers-enum-values\": {" + NewLine();
            bool first = true;
            for (auto enum_value = (*e)->Vals().begin();
                 enum_value != (*e)->Vals().end(); ++enum_value) {
              if (!(*enum_value)->attributes.dict.empty()) {
                if (!first) code_ += "," + NewLine();
                first = false;
                code_ += Indent(4) + "\"" + (*enum_value)->name + "\": {";
                bool attr_first = true;
                for (const auto &kv : (*enum_value)->attributes.dict) {
                  if (!attr_first) code_ += ", ";
                  attr_first = false;
                  code_ += "\"" + kv.first + "\": ";
                  std::string escaped_value;
                  if (EscapeString(kv.second->constant.c_str(),
                                   kv.second->constant.length(), &escaped_value,
                                   true, true)) {
                    code_ += escaped_value;
                  } else {
                    code_ += "\"\"";
                  }
                }
                code_ += "}";
              }
            }
            code_ += NewLine() + Indent(3) + "}";
          }
          code_ += NewLine();
=======
      code_ += Indent(3) + GenType("string") + "," + NewLine();
      auto enumdef(Indent(3) + "\"enum\": [");
      for (auto enum_value = (*e)->Vals().begin();
           enum_value != (*e)->Vals().end(); ++enum_value) {
        enumdef.append("\"" + (*enum_value)->name + "\"");
        if (*enum_value != (*e)->Vals().back()) {
          enumdef.append(", ");
>>>>>>> 8914d06a
        }
      }
      code_ += Indent(2) + "}," + NewLine();  // close type
    }
    for (auto s = parser_.structs_.vec.cbegin();
         s != parser_.structs_.vec.cend(); ++s) {
      const auto& structure = *s;
      code_ += Indent(2) + "\"" + GenFullName(structure) + "\" : {" + NewLine();
      code_ += Indent(3) + GenType("object") + "," + NewLine();
<<<<<<< HEAD

      // Add attributes if present
      auto attr_str = SerializeAttributes(structure->attributes);
      if (!attr_str.empty()) {
        code_ += Indent(3) + attr_str + "," + NewLine();
      }

      const auto &comment_lines = structure->doc_comment;
=======
      const auto& comment_lines = structure->doc_comment;
>>>>>>> 8914d06a
      auto comment = PrepareDescription(comment_lines);
      if (comment != "") {
        code_ += Indent(3) + "\"description\" : " + comment + "," + NewLine();
      }

      code_ += Indent(3) + "\"properties\" : {" + NewLine();

      const auto& properties = structure->fields.vec;
      for (auto prop = properties.cbegin(); prop != properties.cend(); ++prop) {
<<<<<<< HEAD
        const auto &property = *prop;

=======
        const auto& property = *prop;
>>>>>>> 8914d06a
        std::string arrayInfo = "";
        if (IsArray(property->value.type)) {
          arrayInfo = "," + NewLine() + Indent(8) + "\"minItems\": " +
                      NumToString(property->value.type.fixed_length) + "," +
                      NewLine() + Indent(8) + "\"maxItems\": " +
                      NumToString(property->value.type.fixed_length);
        }
        std::string deprecated_info = "";
        if (property->deprecated) {
          deprecated_info =
              "," + NewLine() + Indent(8) + "\"deprecated\" : true";
        }
        std::string typeLine = Indent(4) + "\"" + property->name + "\"";
        typeLine += " : {" + NewLine() + Indent(8);
        typeLine += GenNullableType(*property);
        // There is a bug with how vscode handles fields like this. To work
        // around  this we add a default field For reference:
        // https://github.com/microsoft/vscode-json-languageservice/pull/237/files
        // https://github.com/microsoft/vscode/issues/43195
        // Check if the field is nullable and add default field if it is
        bool can_be_null = false;
        if (property->IsOptional()) {
          can_be_null = true;
        } else if (!property->IsRequired() &&
                   !IsScalar(property->value.type.base_type)) {
          can_be_null = true;
        }
        if (can_be_null) {
          typeLine += "," + NewLine() + Indent(8) +
                      "\"default\": " + GenDefaultValue(property->value.type);
        }
        typeLine += arrayInfo;
        typeLine += deprecated_info;
        auto description = PrepareDescription(property->doc_comment);
        if (description != "") {
          typeLine +=
              "," + NewLine() + Indent(8) + "\"description\" : " + description;
        }

        // Add field attributes if present
        auto field_attr_str = SerializeAttributes(property->attributes);
        if (!field_attr_str.empty()) {
          typeLine += "," + NewLine() + Indent(8) + field_attr_str;
        }

        typeLine += NewLine() + Indent(7) + "}";
<<<<<<< HEAD
        if (std::next(prop) != properties.cend()) { typeLine.append(","); }
=======
        if (property != properties.back()) {
          typeLine.append(",");
        }
>>>>>>> 8914d06a
        code_ += typeLine + NewLine();
      }
      code_ += Indent(3) + "}," + NewLine();  // close properties
      std::vector<std::string> union_conditions;

<<<<<<< HEAD
      for (auto prop = properties.cbegin(); prop != properties.cend(); ++prop) {
        const auto &property = *prop;

        // Add conditionals to point the correct underlying data to the _type
        if (property->value.type.base_type == BASE_TYPE_UNION) {
          const auto &union_types = property->value.type.enum_def->Vals();
          const std::string type_field_name = property->name + "_type";

          for (auto ut = union_types.cbegin(); ut < union_types.cend(); ++ut) {
            const auto &union_type = *ut;
            if (union_type->union_type.base_type == BASE_TYPE_NONE) {
              std::string none_condition;
              none_condition += Indent(4) + "{" + NewLine();
              none_condition += Indent(5) + "\"if\": {" + NewLine();
              none_condition += Indent(6) + "\"properties\": {" + NewLine();
              none_condition += Indent(7) + "\"" + type_field_name +
                                "\": { \"const\": \"" + union_type->name +
                                "\" }" + NewLine();
              none_condition += Indent(6) + "}" + NewLine();
              none_condition += Indent(5) + "}," + NewLine();
              none_condition += Indent(5) + "\"then\": {" + NewLine();
              none_condition += Indent(6) + "\"not\": {" + NewLine();
              none_condition += Indent(7) + "\"required\": [\"" +
                                property->name + "\"]" + NewLine();
              none_condition += Indent(6) + "}" + NewLine();
              none_condition += Indent(5) + "}" + NewLine();
              none_condition += Indent(4) + "}";

              union_conditions.push_back(none_condition);
            }
            if (union_type->union_type.base_type == BASE_TYPE_STRUCT) {
              std::string condition;
              condition += Indent(4) + "{" + NewLine();
              condition += Indent(5) + "\"if\": {" + NewLine();
              condition += Indent(6) + "\"properties\": {" + NewLine();
              condition += Indent(7) + "\"" + type_field_name +
                           "\": { \"const\": \"" + union_type->name + "\" }" +
                           NewLine();
              condition += Indent(6) + "}" + NewLine();
              condition += Indent(5) + "}," + NewLine();
              condition += Indent(5) + "\"then\": {" + NewLine();
              condition += Indent(6) + "\"properties\": {" + NewLine();
              condition += Indent(7) + "\"" + property->name + "\": { " +
                           GenTypeRef(union_type->union_type.struct_def) +
                           " }" + NewLine();
              condition += Indent(6) + "}" + NewLine();
              condition += Indent(5) + "}" + NewLine();
              condition += Indent(4) + "}";

              union_conditions.push_back(condition);
            }
          }
        }
      }
      if (!union_conditions.empty()) {
        code_ += Indent(3) + "\"allOf\": [" + NewLine();
        for (size_t i = 0; i < union_conditions.size(); ++i) {
          code_ += union_conditions[i];
          if (i < union_conditions.size() - 1) { code_ += ","; }
          code_ += NewLine();
        }
        code_ += Indent(3) + "]," + NewLine();
      }

      if (structure->fixed) {
        if (!properties.empty()) {
          auto required_string(Indent(3) + "\"required\" : [");
          for (auto prop = properties.cbegin(); prop != properties.cend();
               ++prop) {
            required_string.append("\"" + (*prop)->name + "\"");
            if (*prop != properties.back()) { required_string.append(", "); }
          }
          required_string.append("],");
          code_ += required_string + NewLine();
        }
      } else {
        std::vector<FieldDef *> requiredProperties;
        std::copy_if(properties.begin(), properties.end(),
                     back_inserter(requiredProperties),
                     [](FieldDef const *prop) { return prop->IsRequired(); });
        if (!requiredProperties.empty()) {
          auto required_string(Indent(3) + "\"required\" : [");
          for (auto req_prop = requiredProperties.cbegin();
               req_prop != requiredProperties.cend(); ++req_prop) {
            required_string.append("\"" + (*req_prop)->name + "\"");
            if (*req_prop != requiredProperties.back()) {
              required_string.append(", ");
            }
=======
      std::vector<FieldDef*> requiredProperties;
      std::copy_if(properties.begin(), properties.end(),
                   back_inserter(requiredProperties),
                   [](FieldDef const* prop) { return prop->IsRequired(); });
      if (!requiredProperties.empty()) {
        auto required_string(Indent(3) + "\"required\" : [");
        for (auto req_prop = requiredProperties.cbegin();
             req_prop != requiredProperties.cend(); ++req_prop) {
          required_string.append("\"" + (*req_prop)->name + "\"");
          if (*req_prop != requiredProperties.back()) {
            required_string.append(", ");
>>>>>>> 8914d06a
          }
          required_string.append("],");
          code_ += required_string + NewLine();
        }
      }
      code_ += Indent(3) + "\"additionalProperties\" : false" + NewLine();
      auto closeType(Indent(2) + "}");
      if (*s != parser_.structs_.vec.back()) {
        closeType.append(",");
      }
      code_ += closeType + NewLine();  // close type
    }
    code_ += Indent(1) + "}," + NewLine();  // close definitions

    // mark root type
    code_ += Indent(1) + "\"$ref\" : \"#/definitions/" +
             GenFullName(parser_.root_struct_def_) + "\"" + NewLine();

    code_ += "}" + NewLine();  // close schema root
    return true;
  }

  bool save() const {
    const auto file_path = GeneratedFileName(path_, file_name_, parser_.opts);
    return parser_.opts.file_saver->SaveFile(file_path.c_str(), code_, false);
  }

  const std::string getJson() { return code_; }
};
}  // namespace jsons

static bool GenerateJsonSchema(const Parser& parser, const std::string& path,
                               const std::string& file_name) {
  jsons::JsonSchemaGenerator generator(parser, path, file_name);
  if (!generator.generate()) {
    return false;
  }
  return generator.save();
}

namespace {

class JsonSchemaCodeGenerator : public CodeGenerator {
 public:
  Status GenerateCode(const Parser& parser, const std::string& path,
                      const std::string& filename) override {
    if (!GenerateJsonSchema(parser, path, filename)) {
      return Status::ERROR;
    }
    return Status::OK;
  }

  Status GenerateCode(const uint8_t*, int64_t, const CodeGenOptions&) override {
    return Status::NOT_IMPLEMENTED;
  }

  Status GenerateMakeRule(const Parser& parser, const std::string& path,
                          const std::string& filename,
                          std::string& output) override {
    (void)parser;
    (void)path;
    (void)filename;
    (void)output;
    return Status::NOT_IMPLEMENTED;
  }

  Status GenerateGrpcCode(const Parser& parser, const std::string& path,
                          const std::string& filename) override {
    (void)parser;
    (void)path;
    (void)filename;
    return Status::NOT_IMPLEMENTED;
  }

  Status GenerateRootFile(const Parser& parser,
                          const std::string& path) override {
    (void)parser;
    (void)path;
    return Status::NOT_IMPLEMENTED;
  }
  bool IsSchemaOnly() const override { return true; }

  bool SupportsBfbsGeneration() const override { return false; }

  bool SupportsRootFileGeneration() const override { return false; }

  IDLOptions::Language Language() const override {
    return IDLOptions::kJsonSchema;
  }

  std::string LanguageName() const override { return "JsonSchema"; }
};
}  // namespace

std::unique_ptr<CodeGenerator> NewJsonSchemaCodeGenerator() {
  return std::unique_ptr<JsonSchemaCodeGenerator>(
      new JsonSchemaCodeGenerator());
}
}  // namespace flatbuffers<|MERGE_RESOLUTION|>--- conflicted
+++ resolved
@@ -46,7 +46,6 @@
   return "\"$ref\" : \"#/definitions/" + GenFullName(enum_def) + "\"";
 }
 
-<<<<<<< HEAD
 static bool IsBitFlagsEnum(const EnumDef &enum_def) {
   return enum_def.attributes.Lookup("bit_flags") != nullptr;
 }
@@ -63,10 +62,7 @@
   return pattern;
 }
 
-static std::string GenType(const std::string &name) {
-=======
 static std::string GenType(const std::string& name) {
->>>>>>> 8914d06a
   return "\"type\" : \"" + name + "\"";
 }
 
@@ -185,12 +181,7 @@
 
 static std::string GenType(const Type& type) {
   switch (type.base_type) {
-<<<<<<< HEAD
     case BASE_TYPE_ARRAY: FLATBUFFERS_FALLTHROUGH();
-=======
-    case BASE_TYPE_ARRAY:
-      FLATBUFFERS_FALLTHROUGH();  // fall thru
->>>>>>> 8914d06a
     case BASE_TYPE_VECTOR: {
       return GenArrayType(type);
     }
@@ -199,7 +190,6 @@
     }
     case BASE_TYPE_UNION: {
       std::string union_type_string("\"anyOf\": [");
-<<<<<<< HEAD
       const auto &union_types = type.enum_def->Vals();
       bool first = true;
 
@@ -210,14 +200,6 @@
         if (!first) union_type_string.append(",");
         first = false;
 
-=======
-      const auto& union_types = type.enum_def->Vals();
-      for (auto ut = union_types.cbegin(); ut < union_types.cend(); ++ut) {
-        const auto& union_type = *ut;
-        if (union_type->union_type.base_type == BASE_TYPE_NONE) {
-          continue;
-        }
->>>>>>> 8914d06a
         if (union_type->union_type.base_type == BASE_TYPE_STRUCT) {
           union_type_string.append(
               "{ " + GenTypeRef(union_type->union_type.struct_def) + " }");
@@ -228,7 +210,6 @@
       union_type_string.append("]");
       return union_type_string;
     }
-<<<<<<< HEAD
     case BASE_TYPE_UTYPE: {
       if (IsBitFlagsEnum(*type.enum_def)) {
         return "\"type\" : \"string\", \"pattern\" : \"^(" +
@@ -247,10 +228,6 @@
         return enumdef;
       }
     }
-=======
-    case BASE_TYPE_UTYPE:
-      return GenTypeRef(type.enum_def);
->>>>>>> 8914d06a
     default: {
       return GenBaseType(type);
     }
@@ -403,7 +380,6 @@
     for (auto e = parser_.enums_.vec.cbegin(); e != parser_.enums_.vec.cend();
          ++e) {
       code_ += Indent(2) + "\"" + GenFullName(*e) + "\" : {" + NewLine();
-<<<<<<< HEAD
 
       auto attr_str = SerializeAttributes((*e)->attributes);
       if (!attr_str.empty()) {
@@ -483,15 +459,6 @@
             code_ += NewLine() + Indent(3) + "}";
           }
           code_ += NewLine();
-=======
-      code_ += Indent(3) + GenType("string") + "," + NewLine();
-      auto enumdef(Indent(3) + "\"enum\": [");
-      for (auto enum_value = (*e)->Vals().begin();
-           enum_value != (*e)->Vals().end(); ++enum_value) {
-        enumdef.append("\"" + (*enum_value)->name + "\"");
-        if (*enum_value != (*e)->Vals().back()) {
-          enumdef.append(", ");
->>>>>>> 8914d06a
         }
       }
       code_ += Indent(2) + "}," + NewLine();  // close type
@@ -501,7 +468,6 @@
       const auto& structure = *s;
       code_ += Indent(2) + "\"" + GenFullName(structure) + "\" : {" + NewLine();
       code_ += Indent(3) + GenType("object") + "," + NewLine();
-<<<<<<< HEAD
 
       // Add attributes if present
       auto attr_str = SerializeAttributes(structure->attributes);
@@ -510,9 +476,6 @@
       }
 
       const auto &comment_lines = structure->doc_comment;
-=======
-      const auto& comment_lines = structure->doc_comment;
->>>>>>> 8914d06a
       auto comment = PrepareDescription(comment_lines);
       if (comment != "") {
         code_ += Indent(3) + "\"description\" : " + comment + "," + NewLine();
@@ -522,12 +485,8 @@
 
       const auto& properties = structure->fields.vec;
       for (auto prop = properties.cbegin(); prop != properties.cend(); ++prop) {
-<<<<<<< HEAD
         const auto &property = *prop;
 
-=======
-        const auto& property = *prop;
->>>>>>> 8914d06a
         std::string arrayInfo = "";
         if (IsArray(property->value.type)) {
           arrayInfo = "," + NewLine() + Indent(8) + "\"minItems\": " +
@@ -574,19 +533,12 @@
         }
 
         typeLine += NewLine() + Indent(7) + "}";
-<<<<<<< HEAD
         if (std::next(prop) != properties.cend()) { typeLine.append(","); }
-=======
-        if (property != properties.back()) {
-          typeLine.append(",");
-        }
->>>>>>> 8914d06a
         code_ += typeLine + NewLine();
       }
       code_ += Indent(3) + "}," + NewLine();  // close properties
       std::vector<std::string> union_conditions;
 
-<<<<<<< HEAD
       for (auto prop = properties.cbegin(); prop != properties.cend(); ++prop) {
         const auto &property = *prop;
 
@@ -675,19 +627,6 @@
             if (*req_prop != requiredProperties.back()) {
               required_string.append(", ");
             }
-=======
-      std::vector<FieldDef*> requiredProperties;
-      std::copy_if(properties.begin(), properties.end(),
-                   back_inserter(requiredProperties),
-                   [](FieldDef const* prop) { return prop->IsRequired(); });
-      if (!requiredProperties.empty()) {
-        auto required_string(Indent(3) + "\"required\" : [");
-        for (auto req_prop = requiredProperties.cbegin();
-             req_prop != requiredProperties.cend(); ++req_prop) {
-          required_string.append("\"" + (*req_prop)->name + "\"");
-          if (*req_prop != requiredProperties.back()) {
-            required_string.append(", ");
->>>>>>> 8914d06a
           }
           required_string.append("],");
           code_ += required_string + NewLine();
