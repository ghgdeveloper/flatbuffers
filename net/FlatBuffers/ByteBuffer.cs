--- conflicted
+++ resolved
@@ -43,19 +43,15 @@
             _pos = pos;
         }
 
-<<<<<<< HEAD
         public int Position {
             get { return _pos; }
             set { _pos = value; }
         }
-=======
+
         public void Reset()
         {
             _pos = 0;
         }
-
-        public int Position { get { return _pos; } }
->>>>>>> e1511605
 
         // Pre-allocated helper arrays for convertion.
         private float[] floathelper = new[] { 0.0f };
